--- conflicted
+++ resolved
@@ -12,32 +12,26 @@
     // struggle with static analysis when symbols are outside the crate directory (April 2023).
     let gen_path = Path::new(concat!(env!("CARGO_MANIFEST_DIR"), "/src/gen"));
 
-    if gen_path.exists() {
+    if gen_path.is_dir() {
         // To handle some CI errors
         let mut retry_count = 0;
 
         loop {
-           match std::fs::remove_dir_all(gen_path) {
-            Ok(_) => break,
-            Err(err) => {
-<<<<<<< HEAD
-                if retry_count >= 5 {
-                    panic!("failed to delete dir: {err} in path: {}", gen_path.display());
-                }
-                retry_count += 1;
-                std::thread::sleep(std::time::Duration::from_secs(retry_count));
-=======
-                if retry_count <= 5 {
-                    panic!("failed to delete dir: {err} in path: {}", gen_path.display());
-                }
-                retry_count += 1;
-                std::thread::sleep(std::time::Duration::from_secs(1));
->>>>>>> c93f1e1c
-            },
-            }    
+            if gen_path.is_dir() {
+                match std::fs::remove_dir_all(gen_path) {
+                    Ok(_) => break,
+                    Err(err) => {
+                        if retry_count >= 5 {
+                            panic!("retries: {retry_count} failed to delete dir: {err} in path: {}", gen_path.display());
+                        }
+                        retry_count += 1;
+                        std::thread::sleep(std::time::Duration::from_millis(10 * retry_count));
+                    },
+                } 
+            } else {
+                break;
+            }
         }
-
-        std::fs::remove_dir_all(gen_path).unwrap_or_else(|e| panic!("failed to delete dir: {e}"));
     }
 
     godot_codegen::generate_core_files(gen_path);
